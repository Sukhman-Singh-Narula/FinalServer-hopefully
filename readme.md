--- conflicted
+++ resolved
@@ -1,17 +1,13 @@
 Install ffmpeg on system
-<<<<<<< HEAD
-redis on server
-run 1. run.py
-    2. start_workers.py
-    3. monitor_worker.py
-=======
 redis install using docker
 npm i
 python run.py
 python start_workers.py
 
 
->>>>>>> e12212df
+run 1. run.py
+    2. start_workers.py
+    3. monitor_worker.py
 
 Step 1: ESP Device Connection & Authentication
 When an ESP device connects:
